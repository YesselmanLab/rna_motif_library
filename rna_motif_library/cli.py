import time
import warnings
import os

import click

from rna_motif_library import settings
#from rna_motif_library.logger import setup_logging, get_logger
import update_library
from update_library import download_cif_files

#log = get_logger("cli")

@click.group()
def cli():
    pass


@cli.command()
@click.option("--threads", default=1, help="Number of threads to use.")
def download_cifs(threads):
    """
    Downloads CIFs specified in the CSV from the RCSB PDB database.

    Args:
        threads (int): Number of threads to run on.

    Returns:
        None

    """
    setup_logging()
    warnings.filterwarnings("ignore")
    start_time = time.time()
    csv_directory = os.path.join(settings.LIB_PATH, "data/csvs/")
    csv_files = [file for file in os.listdir(csv_directory) if file.endswith(".csv")]
    csv_path = os.path.join(csv_directory, csv_files[0])
<<<<<<< HEAD
    update_library.download_cif_files(csv_path, threads)
=======
    download_cif_files(csv_path, threads)
>>>>>>> 0688e1cf
    end_time = time.time()
    total_seconds = int(end_time - start_time)
    hours = total_seconds // 3600
    minutes = (total_seconds % 3600) // 60
    seconds = total_seconds % 60
    log.info(
        "Download started at " + 
        time.strftime("%Y-%m-%d %H:%M:%S", time.localtime(start_time)),
    )
    log.info(
        "Download finished at " +
        time.strftime("%Y-%m-%d %H:%M:%S", time.localtime(end_time)),
    )
    log.info(f"Time taken: {hours} hours, {minutes} minutes, {seconds} seconds")


@cli.command()
@click.option("--threads", default=1, help="Number of threads to use.")
def process_dssr(threads):
    """
    Processes every downloaded PDB with DSSR, extracting the secondary structure into a JSON.

    Args:
        threads (int): Number of threads to run on.

    Returns:
        None
    """
    warnings.filterwarnings("ignore")
    start_time = time.time()
    update_library.__get_dssr_files(threads)
    end_time = time.time()
    total_seconds = int(end_time - start_time)
    hours = total_seconds // 3600
    minutes = (total_seconds % 3600) // 60
    seconds = total_seconds % 60
    print(
        "DSSR processing started at",
        time.strftime("%Y-%m-%d %H:%M:%S", time.localtime(start_time)),
    )
    print(
        "DSSR processing finished at",
        time.strftime("%Y-%m-%d %H:%M:%S", time.localtime(end_time)),
    )
    print(f"Time taken: {hours} hours, {minutes} minutes, {seconds} seconds")


@cli.command()
@click.option("--threads", default=1, help="Number of threads to use.")
def process_snap(threads):
    """
    Processes every downloaded PDB with SNAP, extracting RNA-protein interaction data.

    Args:
        threads (int): Number of threads to run on.

    Returns:
        None
    """
    warnings.filterwarnings("ignore")
    start_time = time.time()
    update_library.__get_snap_files(threads)
    end_time = time.time()
    total_seconds = int(end_time - start_time)
    hours = total_seconds // 3600
    minutes = (total_seconds % 3600) // 60
    seconds = total_seconds % 60
    print(
        "SNAP processing started at",
        time.strftime("%Y-%m-%d %H:%M:%S", time.localtime(start_time)),
    )
    print(
        "SNAP processing finished at",
        time.strftime("%Y-%m-%d %H:%M:%S", time.localtime(end_time)),
    )
    print(f"Time taken: {hours} hours, {minutes} minutes, {seconds} seconds")


@cli.command()  # Set command name
@click.option(
    "--limit", default=None, type=int, help="Limit the number of PDB files processed."
)
@click.option(
    "--pdb",
    default=None,
    type=str,
    help="Process a specific PDB within the set, without extensions",
)
def generate_motifs(limit, pdb):
    """
    Extracts motifs from source PDB using data from DSSR, and interactions using data from DSSR and SNAP.

    Args:
        limit (int): Number of PDBs to process (defaults to all).
        pdb (str): Specific PDB ID to process (all by default).

    Returns:
        None
    """

    warnings.filterwarnings("ignore")
    start_time = time.time()

    update_library.__generate_motif_files(limit, pdb)

    end_time = time.time()
    total_seconds = int(end_time - start_time)
    hours = total_seconds // 3600
    minutes = (total_seconds % 3600) // 60
    seconds = total_seconds % 60

    print(
        "Motif generation started at",
        time.strftime("%Y-%m-%d %H:%M:%S", time.localtime(start_time)),
    )
    print(
        "Motif generation finished at",
        time.strftime("%Y-%m-%d %H:%M:%S", time.localtime(end_time)),
    )
    print(f"Time taken: {hours} hours, {minutes} minutes, {seconds} seconds")


@cli.command()  # Set command name
def find_tertiary_contacts():
    """
    Finds tertiary contacts using hydrogen bonding data.

    Args:
        None

    Returns:
        None
    """
    warnings.filterwarnings("ignore")
    start_time = time.time()
    update_library.__find_tertiary_contacts()
    end_time = time.time()
    total_seconds = int(end_time - start_time)
    hours = total_seconds // 3600
    minutes = (total_seconds % 3600) // 60
    seconds = total_seconds % 60

    print(
        "Tertiary contact discovery started at",
        time.strftime("%Y-%m-%d %H:%M:%S", time.localtime(start_time)),
    )
    print(
        "Tertiary contact discovery finished at",
        time.strftime("%Y-%m-%d %H:%M:%S", time.localtime(end_time)),
    )
    print(f"Time taken: {hours} hours, {minutes} minutes, {seconds} seconds")


if __name__ == "__main__":
    cli()<|MERGE_RESOLUTION|>--- conflicted
+++ resolved
@@ -5,11 +5,11 @@
 import click
 
 from rna_motif_library import settings
-#from rna_motif_library.logger import setup_logging, get_logger
+from rna_motif_library.logger import setup_logging, get_logger
 import update_library
 from update_library import download_cif_files
 
-#log = get_logger("cli")
+log = get_logger("cli")
 
 @click.group()
 def cli():
@@ -35,11 +35,8 @@
     csv_directory = os.path.join(settings.LIB_PATH, "data/csvs/")
     csv_files = [file for file in os.listdir(csv_directory) if file.endswith(".csv")]
     csv_path = os.path.join(csv_directory, csv_files[0])
-<<<<<<< HEAD
     update_library.download_cif_files(csv_path, threads)
-=======
     download_cif_files(csv_path, threads)
->>>>>>> 0688e1cf
     end_time = time.time()
     total_seconds = int(end_time - start_time)
     hours = total_seconds // 3600
